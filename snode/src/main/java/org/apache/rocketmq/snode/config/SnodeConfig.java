--- conflicted
+++ resolved
@@ -299,20 +299,19 @@
         this.slowConsumerThreshold = slowConsumerThreshold;
     }
 
-<<<<<<< HEAD
+    public boolean isEnablePropertyFilter() {
+        return enablePropertyFilter;
+    }
+
+    public void setEnablePropertyFilter(boolean enablePropertyFilter) {
+        this.enablePropertyFilter = enablePropertyFilter;
+    }
+
     public boolean isAclEnable() {
         return aclEnable;
     }
 
     public void setAclEnable(boolean aclEnable) {
         this.aclEnable = aclEnable;
-=======
-    public boolean isEnablePropertyFilter() {
-        return enablePropertyFilter;
-    }
-
-    public void setEnablePropertyFilter(boolean enablePropertyFilter) {
-        this.enablePropertyFilter = enablePropertyFilter;
->>>>>>> 1d1bec35
     }
 }