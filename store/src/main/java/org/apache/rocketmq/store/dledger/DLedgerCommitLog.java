/*
 * Licensed to the Apache Software Foundation (ASF) under one or more
 * contributor license agreements.  See the NOTICE file distributed with
 * this work for additional information regarding copyright ownership.
 * The ASF licenses this file to You under the Apache License, Version 2.0
 * (the "License"); you may not use this file except in compliance with
 * the License.  You may obtain a copy of the License at
 *
 *     http://www.apache.org/licenses/LICENSE-2.0
 *
 * Unless required by applicable law or agreed to in writing, software
 * distributed under the License is distributed on an "AS IS" BASIS,
 * WITHOUT WARRANTIES OR CONDITIONS OF ANY KIND, either express or implied.
 * See the License for the specific language governing permissions and
 * limitations under the License.
 */
package org.apache.rocketmq.store.dledger;

import io.openmessaging.storage.dledger.AppendFuture;
import io.openmessaging.storage.dledger.DLedgerConfig;
import io.openmessaging.storage.dledger.DLedgerServer;
import io.openmessaging.storage.dledger.entry.DLedgerEntry;
import io.openmessaging.storage.dledger.protocol.AppendEntryRequest;
import io.openmessaging.storage.dledger.protocol.AppendEntryResponse;
import io.openmessaging.storage.dledger.protocol.DLedgerResponseCode;
import io.openmessaging.storage.dledger.store.file.DLedgerMmapFileStore;
import io.openmessaging.storage.dledger.store.file.MmapFile;
import io.openmessaging.storage.dledger.store.file.MmapFileList;
import io.openmessaging.storage.dledger.store.file.SelectMmapBufferResult;
import io.openmessaging.storage.dledger.utils.DLedgerUtils;
import java.nio.ByteBuffer;
import java.util.HashMap;
import java.util.concurrent.CompletableFuture;
import java.util.concurrent.TimeUnit;
import org.apache.rocketmq.common.UtilAll;
import org.apache.rocketmq.common.message.MessageAccessor;
import org.apache.rocketmq.common.message.MessageConst;
import org.apache.rocketmq.common.message.MessageDecoder;
import org.apache.rocketmq.common.message.MessageExtBatch;
import org.apache.rocketmq.common.sysflag.MessageSysFlag;
import org.apache.rocketmq.store.AppendMessageResult;
import org.apache.rocketmq.store.AppendMessageStatus;
import org.apache.rocketmq.store.CommitLog;
import org.apache.rocketmq.store.DefaultMessageStore;
import org.apache.rocketmq.store.DispatchRequest;
import org.apache.rocketmq.store.MappedFile;
import org.apache.rocketmq.store.MessageExtBrokerInner;
import org.apache.rocketmq.store.PutMessageResult;
import org.apache.rocketmq.store.PutMessageStatus;
import org.apache.rocketmq.store.SelectMappedBufferResult;
import org.apache.rocketmq.store.StoreStatsService;
import org.apache.rocketmq.store.schedule.ScheduleMessageService;

/**
 * Store all metadata downtime for recovery, data protection reliability
 */
public class DLedgerCommitLog extends CommitLog {
    private final DLedgerServer dLedgerServer;
    private final DLedgerConfig dLedgerConfig;
    private final DLedgerMmapFileStore dLedgerFileStore;
    private final MmapFileList dLedgerFileList;

    //The id identifies the broker role, 0 means master, others means slave
    private final int id;

    private final MessageSerializer messageSerializer;
    private volatile long beginTimeInDledgerLock = 0;

    //This offset separate the old commitlog from dledger commitlog
    private long dividedCommitlogOffset = -1;

    private boolean isInrecoveringOldCommitlog = false;

    public DLedgerCommitLog(final DefaultMessageStore defaultMessageStore) {
        super(defaultMessageStore);
        dLedgerConfig = new DLedgerConfig();
        dLedgerConfig.setEnableDiskForceClean(defaultMessageStore.getMessageStoreConfig().isCleanFileForciblyEnable());
        dLedgerConfig.setStoreType(DLedgerConfig.FILE);
        dLedgerConfig.setSelfId(defaultMessageStore.getMessageStoreConfig().getdLegerSelfId());
        dLedgerConfig.setGroup(defaultMessageStore.getMessageStoreConfig().getdLegerGroup());
        dLedgerConfig.setPeers(defaultMessageStore.getMessageStoreConfig().getdLegerPeers());
        dLedgerConfig.setStoreBaseDir(defaultMessageStore.getMessageStoreConfig().getStorePathRootDir());
        dLedgerConfig.setMappedFileSizeForEntryData(defaultMessageStore.getMessageStoreConfig().getMappedFileSizeCommitLog());
        dLedgerConfig.setDeleteWhen(defaultMessageStore.getMessageStoreConfig().getDeleteWhen());
        dLedgerConfig.setFileReservedHours(defaultMessageStore.getMessageStoreConfig().getFileReservedTime() + 1);
        id = Integer.valueOf(dLedgerConfig.getSelfId().substring(1)) + 1;
        dLedgerServer = new DLedgerServer(dLedgerConfig);
        dLedgerFileStore = (DLedgerMmapFileStore) dLedgerServer.getdLedgerStore();
        DLedgerMmapFileStore.AppendHook appendHook = (entry, buffer, bodyOffset) -> {
            assert bodyOffset == DLedgerEntry.BODY_OFFSET;
            buffer.position(buffer.position() + bodyOffset + MessageDecoder.PHY_POS_POSITION);
            buffer.putLong(entry.getPos() + bodyOffset);
        };
        dLedgerFileStore.addAppendHook(appendHook);
        dLedgerFileList = dLedgerFileStore.getDataFileList();
        this.messageSerializer = new MessageSerializer(defaultMessageStore.getMessageStoreConfig().getMaxMessageSize());

    }

    @Override
    public boolean load() {
        return super.load();
    }

    private void refreshConfig() {
        dLedgerConfig.setEnableDiskForceClean(defaultMessageStore.getMessageStoreConfig().isCleanFileForciblyEnable());
        dLedgerConfig.setDeleteWhen(defaultMessageStore.getMessageStoreConfig().getDeleteWhen());
        dLedgerConfig.setFileReservedHours(defaultMessageStore.getMessageStoreConfig().getFileReservedTime() + 1);
    }

    private void disableDeleteDledger() {
        dLedgerConfig.setEnableDiskForceClean(false);
        dLedgerConfig.setFileReservedHours(24 * 365 * 10);
    }

    @Override
    public void start() {
        dLedgerServer.startup();
    }

    @Override
    public void shutdown() {
        dLedgerServer.shutdown();
    }

    @Override
    public long flush() {
        dLedgerFileStore.flush();
        return dLedgerFileList.getFlushedWhere();
    }

    @Override
    public long getMaxOffset() {
        if (dLedgerFileStore.getCommittedPos() > 0) {
            return dLedgerFileStore.getCommittedPos();
        }
        if (dLedgerFileList.getMinOffset() > 0) {
            return dLedgerFileList.getMinOffset();
        }
        return 0;
    }

    @Override
    public long getMinOffset() {
        if (!mappedFileQueue.getMappedFiles().isEmpty()) {
            return mappedFileQueue.getMinOffset();
        }
        return dLedgerFileList.getMinOffset();
    }

    @Override
    public long getConfirmOffset() {
        return this.getMaxOffset();
    }

    @Override
    public void setConfirmOffset(long phyOffset) {
        log.warn("Should not set confirm offset {} for dleger commitlog", phyOffset);
    }

    @Override
    public long remainHowManyDataToCommit() {
        return dLedgerFileList.remainHowManyDataToCommit();
    }

    @Override
    public long remainHowManyDataToFlush() {
        return dLedgerFileList.remainHowManyDataToFlush();
    }

    @Override
    public int deleteExpiredFile(
        final long expiredTime,
        final int deleteFilesInterval,
        final long intervalForcibly,
        final boolean cleanImmediately
    ) {
        if (mappedFileQueue.getMappedFiles().isEmpty()) {
            refreshConfig();
            //To prevent too much log in defaultMessageStore
            return Integer.MAX_VALUE;
        } else {
            disableDeleteDledger();
        }
        int count = super.deleteExpiredFile(expiredTime, deleteFilesInterval, intervalForcibly, cleanImmediately);
        if (count > 0 || mappedFileQueue.getMappedFiles().size() != 1) {
            return count;
        }
        //the old logic will keep the last file, here to delete it
        MappedFile mappedFile = mappedFileQueue.getLastMappedFile();
        log.info("Try to delete the last old commitlog file {}", mappedFile.getFileName());
        long liveMaxTimestamp = mappedFile.getLastModifiedTimestamp() + expiredTime;
        if (System.currentTimeMillis() >= liveMaxTimestamp || cleanImmediately) {
            while (!mappedFile.destroy(10 * 1000)) {
                DLedgerUtils.sleep(1000);
            }
            mappedFileQueue.getMappedFiles().remove(mappedFile);
        }
        return 1;
    }

    public SelectMappedBufferResult convertSbr(SelectMmapBufferResult sbr) {
        if (sbr == null) {
            return null;
        } else {
            return new DLedgerSelectMappedBufferResult(sbr);
        }

    }

    public SelectMmapBufferResult truncate(SelectMmapBufferResult sbr) {
        long committedPos = dLedgerFileStore.getCommittedPos();
        if (sbr == null || sbr.getStartOffset() == committedPos) {
            return null;
        }
        if (sbr.getStartOffset() + sbr.getSize() <= committedPos) {
            return sbr;
        } else {
            sbr.setSize((int) (committedPos - sbr.getStartOffset()));
            return sbr;
        }
    }

    @Override
    public SelectMappedBufferResult getData(final long offset) {
        if (offset < dividedCommitlogOffset) {
            return super.getData(offset);
        }
        return this.getData(offset, offset == 0);
    }

    @Override
    public SelectMappedBufferResult getData(final long offset, final boolean returnFirstOnNotFound) {
        if (offset < dividedCommitlogOffset) {
            return super.getData(offset, returnFirstOnNotFound);
        }
        if (offset >= dLedgerFileStore.getCommittedPos()) {
            return null;
        }
        int mappedFileSize = this.dLedgerServer.getdLedgerConfig().getMappedFileSizeForEntryData();
        MmapFile mappedFile = this.dLedgerFileList.findMappedFileByOffset(offset, returnFirstOnNotFound);
        if (mappedFile != null) {
            int pos = (int) (offset % mappedFileSize);
            SelectMmapBufferResult sbr = mappedFile.selectMappedBuffer(pos);
            return convertSbr(truncate(sbr));
        }

        return null;
    }

    private void recover(long maxPhyOffsetOfConsumeQueue) {
        dLedgerFileStore.load();
        if (dLedgerFileList.getMappedFiles().size() > 0) {
            dLedgerFileStore.recover();
            dividedCommitlogOffset = dLedgerFileList.getFirstMappedFile().getFileFromOffset();
            MappedFile mappedFile = this.mappedFileQueue.getLastMappedFile();
            if (mappedFile != null) {
                disableDeleteDledger();
            }
            long maxPhyOffset = dLedgerFileList.getMaxWrotePosition();
            // Clear ConsumeQueue redundant data
            if (maxPhyOffsetOfConsumeQueue >= maxPhyOffset) {
                log.warn("[TruncateCQ]maxPhyOffsetOfConsumeQueue({}) >= processOffset({}), truncate dirty logic files", maxPhyOffsetOfConsumeQueue, maxPhyOffset);
                this.defaultMessageStore.truncateDirtyLogicFiles(maxPhyOffset);
            }
            return;
        }
        //Indicate that, it is the first time to load mixed commitlog, need to recover the old commitlog
        isInrecoveringOldCommitlog = true;
        //No need the abnormal recover
        super.recoverNormally(maxPhyOffsetOfConsumeQueue);
        isInrecoveringOldCommitlog = false;
        MappedFile mappedFile = this.mappedFileQueue.getLastMappedFile();
        if (mappedFile == null) {
            return;
        }
        ByteBuffer byteBuffer = mappedFile.sliceByteBuffer();
        byteBuffer.position(mappedFile.getWrotePosition());
        boolean needWriteMagicCode = true;
        // 1 TOTAL SIZE
        byteBuffer.getInt(); //size
        int magicCode = byteBuffer.getInt();
        if (magicCode == CommitLog.BLANK_MAGIC_CODE) {
            needWriteMagicCode = false;
        } else {
            log.info("Recover old commitlog found a illegal magic code={}", magicCode);
        }
        dLedgerConfig.setEnableDiskForceClean(false);
        dividedCommitlogOffset = mappedFile.getFileFromOffset() + mappedFile.getFileSize();
        log.info("Recover old commitlog needWriteMagicCode={} pos={} file={} dividedCommitlogOffset={}", needWriteMagicCode, mappedFile.getFileFromOffset() + mappedFile.getWrotePosition(), mappedFile.getFileName(), dividedCommitlogOffset);
        if (needWriteMagicCode) {
            byteBuffer.position(mappedFile.getWrotePosition());
            byteBuffer.putInt(mappedFile.getFileSize() - mappedFile.getWrotePosition());
            byteBuffer.putInt(BLANK_MAGIC_CODE);
            mappedFile.flush(0);
        }
        mappedFile.setWrotePosition(mappedFile.getFileSize());
        mappedFile.setCommittedPosition(mappedFile.getFileSize());
        mappedFile.setFlushedPosition(mappedFile.getFileSize());
        dLedgerFileList.getLastMappedFile(dividedCommitlogOffset);
        log.info("Will set the initial commitlog offset={} for dledger", dividedCommitlogOffset);
    }

    @Override
    public void recoverNormally(long maxPhyOffsetOfConsumeQueue) {
        recover(maxPhyOffsetOfConsumeQueue);
    }

    @Override
    public void recoverAbnormally(long maxPhyOffsetOfConsumeQueue) {
        recover(maxPhyOffsetOfConsumeQueue);
    }

    @Override
    public DispatchRequest checkMessageAndReturnSize(ByteBuffer byteBuffer, final boolean checkCRC) {
        return this.checkMessageAndReturnSize(byteBuffer, checkCRC, true);
    }

    @Override
    public DispatchRequest checkMessageAndReturnSize(ByteBuffer byteBuffer, final boolean checkCRC,
        final boolean readBody) {
        if (isInrecoveringOldCommitlog) {
            return super.checkMessageAndReturnSize(byteBuffer, checkCRC, readBody);
        }
        try {
            int bodyOffset = DLedgerEntry.BODY_OFFSET;
            int pos = byteBuffer.position();
            int magic = byteBuffer.getInt();
            //In dledger, this field is size, it must be gt 0, so it could prevent collision
            int magicOld = byteBuffer.getInt();
            if (magicOld == CommitLog.BLANK_MAGIC_CODE || magicOld == CommitLog.MESSAGE_MAGIC_CODE) {
                byteBuffer.position(pos);
                return super.checkMessageAndReturnSize(byteBuffer, checkCRC, readBody);
            }
            if (magic == MmapFileList.BLANK_MAGIC_CODE) {
                return new DispatchRequest(0, true);
            }
            byteBuffer.position(pos + bodyOffset);
            DispatchRequest dispatchRequest = super.checkMessageAndReturnSize(byteBuffer, checkCRC, readBody);
            if (dispatchRequest.isSuccess()) {
                dispatchRequest.setBufferSize(dispatchRequest.getMsgSize() + bodyOffset);
            } else if (dispatchRequest.getMsgSize() > 0) {
                dispatchRequest.setBufferSize(dispatchRequest.getMsgSize() + bodyOffset);
            }
            return dispatchRequest;
        } catch (Throwable ignored) {
        }

        return new DispatchRequest(-1, false /* success */);
    }

    @Override
    public boolean resetOffset(long offset) {
        //currently, it seems resetOffset has no use
        return false;
    }

    @Override
    public long getBeginTimeInLock() {
        return beginTimeInDledgerLock;
    }

    @Override
    public PutMessageResult putMessage(final MessageExtBrokerInner msg) {
        // Set the storage time
        msg.setStoreTimestamp(System.currentTimeMillis());
        // Set the message body BODY CRC (consider the most appropriate setting
        // on the client)
        msg.setBodyCRC(UtilAll.crc32(msg.getBody()));

        StoreStatsService storeStatsService = this.defaultMessageStore.getStoreStatsService();

        String topic = msg.getTopic();
        int queueId = msg.getQueueId();

        //should be consistent with the old version
        final int tranType = MessageSysFlag.getTransactionValue(msg.getSysFlag());
        if (tranType == MessageSysFlag.TRANSACTION_NOT_TYPE
            || tranType == MessageSysFlag.TRANSACTION_COMMIT_TYPE) {
            // Delay Delivery
            if (msg.getDelayTimeLevel() > 0) {
                if (msg.getDelayTimeLevel() > this.defaultMessageStore.getScheduleMessageService().getMaxDelayLevel()) {
                    msg.setDelayTimeLevel(this.defaultMessageStore.getScheduleMessageService().getMaxDelayLevel());
                }

                topic = ScheduleMessageService.SCHEDULE_TOPIC;
                queueId = ScheduleMessageService.delayLevel2QueueId(msg.getDelayTimeLevel());

                // Backup real topic, queueId
                MessageAccessor.putProperty(msg, MessageConst.PROPERTY_REAL_TOPIC, msg.getTopic());
                MessageAccessor.putProperty(msg, MessageConst.PROPERTY_REAL_QUEUE_ID, String.valueOf(msg.getQueueId()));
                msg.setPropertiesString(MessageDecoder.messageProperties2String(msg.getProperties()));

                msg.setTopic(topic);
                msg.setQueueId(queueId);
            }
        }

        // Back to Results
        AppendMessageResult appendResult;
        AppendFuture<AppendEntryResponse> dledgerFuture;
        EncodeResult encodeResult;

        putMessageLock.lock(); //spin or ReentrantLock ,depending on store config
        long elapsedTimeInLock;
        long queueOffset;
        try {
            beginTimeInDledgerLock = this.defaultMessageStore.getSystemClock().now();
            encodeResult = this.messageSerializer.serialize(msg);
            queueOffset = topicQueueTable.get(encodeResult.queueOffsetKey);
            if (encodeResult.status != AppendMessageStatus.PUT_OK) {
                return new PutMessageResult(PutMessageStatus.MESSAGE_ILLEGAL, new AppendMessageResult(encodeResult.status));
            }
            AppendEntryRequest request = new AppendEntryRequest();
            request.setGroup(dLedgerConfig.getGroup());
            request.setRemoteId(dLedgerServer.getMemberState().getSelfId());
            request.setBody(encodeResult.data);
            dledgerFuture = (AppendFuture<AppendEntryResponse>) dLedgerServer.handleAppend(request);
            if (dledgerFuture.getPos() == -1) {
                return new PutMessageResult(PutMessageStatus.OS_PAGECACHE_BUSY, new AppendMessageResult(AppendMessageStatus.UNKNOWN_ERROR));
            }
            long wroteOffset = dledgerFuture.getPos() + DLedgerEntry.BODY_OFFSET;

            int msgIdLength = (msg.getSysFlag() & MessageSysFlag.STOREHOSTADDRESS_V6_FLAG) == 0 ? 4 + 4 + 8 : 16 + 4 + 8;
            ByteBuffer buffer = ByteBuffer.allocate(msgIdLength);

            String msgId = MessageDecoder.createMessageId(buffer, msg.getStoreHostBytes(), wroteOffset);
            elapsedTimeInLock = this.defaultMessageStore.getSystemClock().now() - beginTimeInDledgerLock;
            appendResult = new AppendMessageResult(AppendMessageStatus.PUT_OK, wroteOffset, encodeResult.data.length, msgId, System.currentTimeMillis(), queueOffset, elapsedTimeInLock);
            switch (tranType) {
                case MessageSysFlag.TRANSACTION_PREPARED_TYPE:
                case MessageSysFlag.TRANSACTION_ROLLBACK_TYPE:
                    break;
                case MessageSysFlag.TRANSACTION_NOT_TYPE:
                case MessageSysFlag.TRANSACTION_COMMIT_TYPE:
                    // The next update ConsumeQueue information
                    DLedgerCommitLog.this.topicQueueTable.put(encodeResult.queueOffsetKey, queueOffset + 1);
                    break;
                default:
                    break;
            }
        } catch (Exception e) {
            log.error("Put message error", e);
            return new PutMessageResult(PutMessageStatus.UNKNOWN_ERROR, new AppendMessageResult(AppendMessageStatus.UNKNOWN_ERROR));
        } finally {
            beginTimeInDledgerLock = 0;
            putMessageLock.unlock();
        }

        if (elapsedTimeInLock > 500) {
            log.warn("[NOTIFYME]putMessage in lock cost time(ms)={}, bodyLength={} AppendMessageResult={}", elapsedTimeInLock, msg.getBody().length, appendResult);
        }

        PutMessageStatus putMessageStatus = PutMessageStatus.UNKNOWN_ERROR;
        try {
            AppendEntryResponse appendEntryResponse = dledgerFuture.get(3, TimeUnit.SECONDS);
            switch (DLedgerResponseCode.valueOf(appendEntryResponse.getCode())) {
                case SUCCESS:
                    putMessageStatus = PutMessageStatus.PUT_OK;
                    break;
                case INCONSISTENT_LEADER:
                case NOT_LEADER:
                case LEADER_NOT_READY:
                case DISK_FULL:
                    putMessageStatus = PutMessageStatus.SERVICE_NOT_AVAILABLE;
                    break;
                case WAIT_QUORUM_ACK_TIMEOUT:
                    //Do not return flush_slave_timeout to the client, for the ons client will ignore it.
                    putMessageStatus = PutMessageStatus.OS_PAGECACHE_BUSY;
                    break;
                case LEADER_PENDING_FULL:
                    putMessageStatus = PutMessageStatus.OS_PAGECACHE_BUSY;
                    break;
            }
        } catch (Throwable t) {
            log.error("Failed to get dledger append result", t);
        }

        PutMessageResult putMessageResult = new PutMessageResult(putMessageStatus, appendResult);
        if (putMessageStatus == PutMessageStatus.PUT_OK) {
            // Statistics
            storeStatsService.getSinglePutMessageTopicTimesTotal(msg.getTopic()).incrementAndGet();
            storeStatsService.getSinglePutMessageTopicSizeTotal(topic).addAndGet(appendResult.getWroteBytes());
        }
        return putMessageResult;
    }

    @Override
    public PutMessageResult putMessages(final MessageExtBatch messageExtBatch) {
        return new PutMessageResult(PutMessageStatus.MESSAGE_ILLEGAL, null);
    }

<<<<<<< HEAD
    @Override
    public CompletableFuture<PutMessageResult> asyncPutMessage(MessageExtBrokerInner msg) {
        return CompletableFuture.completedFuture(this.putMessage(msg));
    }

    @Override
    public CompletableFuture<PutMessageResult> asyncPutMessages(MessageExtBatch messageExtBatch) {
        return CompletableFuture.completedFuture(putMessages(messageExtBatch));
    }

=======
>>>>>>> 7c469fe9
    @Override
    public SelectMappedBufferResult getMessage(final long offset, final int size) {
        if (offset < dividedCommitlogOffset) {
            return super.getMessage(offset, size);
        }
        int mappedFileSize = this.dLedgerServer.getdLedgerConfig().getMappedFileSizeForEntryData();
        MmapFile mappedFile = this.dLedgerFileList.findMappedFileByOffset(offset, offset == 0);
        if (mappedFile != null) {
            int pos = (int) (offset % mappedFileSize);
            return convertSbr(mappedFile.selectMappedBuffer(pos, size));
        }
        return null;
    }

    @Override
    public long rollNextFile(final long offset) {
        int mappedFileSize = this.defaultMessageStore.getMessageStoreConfig().getMappedFileSizeCommitLog();
        return offset + mappedFileSize - offset % mappedFileSize;
    }

    @Override
    public HashMap<String, Long> getTopicQueueTable() {
        return topicQueueTable;
    }

    @Override
    public void setTopicQueueTable(HashMap<String, Long> topicQueueTable) {
        this.topicQueueTable = topicQueueTable;
    }

    @Override
    public void destroy() {
        super.destroy();
        dLedgerFileList.destroy();
    }

    @Override
    public boolean appendData(long startOffset, byte[] data) {
        //the old ha service will invoke method, here to prevent it
        return false;
    }

    @Override
    public void checkSelf() {
        dLedgerFileList.checkSelf();
    }

    @Override
    public long lockTimeMills() {
        long diff = 0;
        long begin = this.beginTimeInDledgerLock;
        if (begin > 0) {
            diff = this.defaultMessageStore.now() - begin;
        }

        if (diff < 0) {
            diff = 0;
        }

        return diff;
    }

    class EncodeResult {
        private String queueOffsetKey;
        private byte[] data;
        private AppendMessageStatus status;

        public EncodeResult(AppendMessageStatus status, byte[] data, String queueOffsetKey) {
            this.data = data;
            this.status = status;
            this.queueOffsetKey = queueOffsetKey;
        }
    }

    class MessageSerializer {
        // File at the end of the minimum fixed length empty
        private static final int END_FILE_MIN_BLANK_LENGTH = 4 + 4;
        private final ByteBuffer msgIdMemory;
        private final ByteBuffer msgIdV6Memory;
        // Store the message content
        private final ByteBuffer msgStoreItemMemory;
        // The maximum length of the message
        private final int maxMessageSize;
        // Build Message Key
        private final StringBuilder keyBuilder = new StringBuilder();

        private final StringBuilder msgIdBuilder = new StringBuilder();

//        private final ByteBuffer hostHolder = ByteBuffer.allocate(8);

        MessageSerializer(final int size) {
            this.msgIdMemory = ByteBuffer.allocate(4 + 4 + 8);
            this.msgIdV6Memory = ByteBuffer.allocate(16 + 4 + 8);
            this.msgStoreItemMemory = ByteBuffer.allocate(size + END_FILE_MIN_BLANK_LENGTH);
            this.maxMessageSize = size;
        }

        public ByteBuffer getMsgStoreItemMemory() {
            return msgStoreItemMemory;
        }

        public EncodeResult serialize(final MessageExtBrokerInner msgInner) {
            // STORETIMESTAMP + STOREHOSTADDRESS + OFFSET <br>

            // PHY OFFSET
            long wroteOffset = 0;

            int sysflag = msgInner.getSysFlag();

            int bornHostLength = (sysflag & MessageSysFlag.BORNHOST_V6_FLAG) == 0 ? 4 + 4 : 16 + 4;
            int storeHostLength = (sysflag & MessageSysFlag.STOREHOSTADDRESS_V6_FLAG) == 0 ? 4 + 4 : 16 + 4;
            ByteBuffer bornHostHolder = ByteBuffer.allocate(bornHostLength);
            ByteBuffer storeHostHolder = ByteBuffer.allocate(storeHostLength);

            // Record ConsumeQueue information
            keyBuilder.setLength(0);
            keyBuilder.append(msgInner.getTopic());
            keyBuilder.append('-');
            keyBuilder.append(msgInner.getQueueId());
            String key = keyBuilder.toString();

            Long queueOffset = DLedgerCommitLog.this.topicQueueTable.get(key);
            if (null == queueOffset) {
                queueOffset = 0L;
                DLedgerCommitLog.this.topicQueueTable.put(key, queueOffset);
            }

            // Transaction messages that require special handling
            final int tranType = MessageSysFlag.getTransactionValue(msgInner.getSysFlag());
            switch (tranType) {
                // Prepared and Rollback message is not consumed, will not enter the
                // consumer queuec
                case MessageSysFlag.TRANSACTION_PREPARED_TYPE:
                case MessageSysFlag.TRANSACTION_ROLLBACK_TYPE:
                    queueOffset = 0L;
                    break;
                case MessageSysFlag.TRANSACTION_NOT_TYPE:
                case MessageSysFlag.TRANSACTION_COMMIT_TYPE:
                default:
                    break;
            }

            /**
             * Serialize message
             */
            final byte[] propertiesData =
                msgInner.getPropertiesString() == null ? null : msgInner.getPropertiesString().getBytes(MessageDecoder.CHARSET_UTF8);

            final int propertiesLength = propertiesData == null ? 0 : propertiesData.length;

            if (propertiesLength > Short.MAX_VALUE) {
                log.warn("putMessage message properties length too long. length={}", propertiesData.length);
                return new EncodeResult(AppendMessageStatus.PROPERTIES_SIZE_EXCEEDED, null, key);
            }

            final byte[] topicData = msgInner.getTopic().getBytes(MessageDecoder.CHARSET_UTF8);
            final int topicLength = topicData.length;

            final int bodyLength = msgInner.getBody() == null ? 0 : msgInner.getBody().length;

            final int msgLen = calMsgLength(msgInner.getSysFlag(), bodyLength, topicLength, propertiesLength);

            // Exceeds the maximum message
            if (msgLen > this.maxMessageSize) {
                DLedgerCommitLog.log.warn("message size exceeded, msg total size: " + msgLen + ", msg body size: " + bodyLength
                    + ", maxMessageSize: " + this.maxMessageSize);
                return new EncodeResult(AppendMessageStatus.MESSAGE_SIZE_EXCEEDED, null, key);
            }
            // Initialization of storage space
            this.resetByteBuffer(msgStoreItemMemory, msgLen);
            // 1 TOTALSIZE
            this.msgStoreItemMemory.putInt(msgLen);
            // 2 MAGICCODE
            this.msgStoreItemMemory.putInt(DLedgerCommitLog.MESSAGE_MAGIC_CODE);
            // 3 BODYCRC
            this.msgStoreItemMemory.putInt(msgInner.getBodyCRC());
            // 4 QUEUEID
            this.msgStoreItemMemory.putInt(msgInner.getQueueId());
            // 5 FLAG
            this.msgStoreItemMemory.putInt(msgInner.getFlag());
            // 6 QUEUEOFFSET
            this.msgStoreItemMemory.putLong(queueOffset);
            // 7 PHYSICALOFFSET
            this.msgStoreItemMemory.putLong(wroteOffset);
            // 8 SYSFLAG
            this.msgStoreItemMemory.putInt(msgInner.getSysFlag());
            // 9 BORNTIMESTAMP
            this.msgStoreItemMemory.putLong(msgInner.getBornTimestamp());
            // 10 BORNHOST
            this.resetByteBuffer(bornHostHolder, bornHostLength);
            this.msgStoreItemMemory.put(msgInner.getBornHostBytes(bornHostHolder));
            // 11 STORETIMESTAMP
            this.msgStoreItemMemory.putLong(msgInner.getStoreTimestamp());
            // 12 STOREHOSTADDRESS
            this.resetByteBuffer(storeHostHolder, storeHostLength);
            this.msgStoreItemMemory.put(msgInner.getStoreHostBytes(storeHostHolder));
            //this.msgBatchMemory.put(msgInner.getStoreHostBytes());
            // 13 RECONSUMETIMES
            this.msgStoreItemMemory.putInt(msgInner.getReconsumeTimes());
            // 14 Prepared Transaction Offset
            this.msgStoreItemMemory.putLong(msgInner.getPreparedTransactionOffset());
            // 15 BODY
            this.msgStoreItemMemory.putInt(bodyLength);
            if (bodyLength > 0) {
                this.msgStoreItemMemory.put(msgInner.getBody());
            }
            // 16 TOPIC
            this.msgStoreItemMemory.put((byte) topicLength);
            this.msgStoreItemMemory.put(topicData);
            // 17 PROPERTIES
            this.msgStoreItemMemory.putShort((short) propertiesLength);
            if (propertiesLength > 0) {
                this.msgStoreItemMemory.put(propertiesData);
            }
            byte[] data = new byte[msgLen];
            this.msgStoreItemMemory.clear();
            this.msgStoreItemMemory.get(data);
            return new EncodeResult(AppendMessageStatus.PUT_OK, data, key);
        }

        private void resetByteBuffer(final ByteBuffer byteBuffer, final int limit) {
            byteBuffer.flip();
            byteBuffer.limit(limit);
        }

    }

    public static class DLedgerSelectMappedBufferResult extends SelectMappedBufferResult {

        private SelectMmapBufferResult sbr;

        public DLedgerSelectMappedBufferResult(SelectMmapBufferResult sbr) {
            super(sbr.getStartOffset(), sbr.getByteBuffer(), sbr.getSize(), null);
            this.sbr = sbr;
        }

        public synchronized void release() {
            super.release();
            if (sbr != null) {
                sbr.release();
            }
        }

    }

    public DLedgerServer getdLedgerServer() {
        return dLedgerServer;
    }

    public int getId() {
        return id;
    }

    public long getDividedCommitlogOffset() {
        return dividedCommitlogOffset;
    }
}<|MERGE_RESOLUTION|>--- conflicted
+++ resolved
@@ -490,7 +490,6 @@
         return new PutMessageResult(PutMessageStatus.MESSAGE_ILLEGAL, null);
     }
 
-<<<<<<< HEAD
     @Override
     public CompletableFuture<PutMessageResult> asyncPutMessage(MessageExtBrokerInner msg) {
         return CompletableFuture.completedFuture(this.putMessage(msg));
@@ -501,8 +500,6 @@
         return CompletableFuture.completedFuture(putMessages(messageExtBatch));
     }
 
-=======
->>>>>>> 7c469fe9
     @Override
     public SelectMappedBufferResult getMessage(final long offset, final int size) {
         if (offset < dividedCommitlogOffset) {
