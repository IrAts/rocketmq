--- conflicted
+++ resolved
@@ -34,11 +34,8 @@
 import org.apache.rocketmq.client.impl.MQClientAPIImpl;
 import org.apache.rocketmq.client.impl.MQClientManager;
 import org.apache.rocketmq.client.impl.factory.MQClientInstance;
-<<<<<<< HEAD
 import org.apache.rocketmq.common.MixAll;
-=======
 import org.apache.rocketmq.common.TopicConfig;
->>>>>>> 16574759
 import org.apache.rocketmq.common.admin.ConsumeStats;
 import org.apache.rocketmq.common.admin.OffsetWrapper;
 import org.apache.rocketmq.common.admin.TopicOffset;
@@ -451,7 +448,6 @@
     }
 
     @Test
-<<<<<<< HEAD
     public void testMaxOffset() throws Exception {
         when(mQClientAPIImpl.getMaxOffset(anyString(), anyString(), anyInt(), anyBoolean(), anyBoolean(), anyLong())).thenReturn(100L);
 
@@ -477,10 +473,11 @@
         when(mQClientAPIImpl.searchOffset(eq(broker2Addr), anyString(), anyInt(), anyLong(), anyLong())).thenReturn(11L);
 
         assertThat(defaultMQAdminExt.searchOffset(new MessageQueue(topic1, MixAll.LOGICAL_QUEUE_MOCK_BROKER_NAME, 0), System.currentTimeMillis())).isEqualTo(1011L);
-=======
+    }
+
+    @Test
     public void testExamineTopicConfig() throws MQBrokerException, RemotingException, InterruptedException {
         TopicConfig topicConfig = defaultMQAdminExt.examineTopicConfig("127.0.0.1:10911", "topic_test_examine_topicConfig");
         assertThat(topicConfig.getTopicName().equals("topic_test_examine_topicConfig"));
->>>>>>> 16574759
     }
 }