/*
 * Licensed to the Apache Software Foundation (ASF) under one or more
 * contributor license agreements.  See the NOTICE file distributed with
 * this work for additional information regarding copyright ownership.
 * The ASF licenses this file to You under the Apache License, Version 2.0
 * (the "License"); you may not use this file except in compliance with
 * the License.  You may obtain a copy of the License at
 *
 *     http://www.apache.org/licenses/LICENSE-2.0
 *
 * Unless required by applicable law or agreed to in writing, software
 * distributed under the License is distributed on an "AS IS" BASIS,
 * WITHOUT WARRANTIES OR CONDITIONS OF ANY KIND, either express or implied.
 * See the License for the specific language governing permissions and
 * limitations under the License.
 */
package org.apache.rocketmq.broker.processor;

import com.alibaba.fastjson.JSON;
import com.google.common.collect.Sets;
import io.netty.channel.Channel;
import io.netty.channel.ChannelHandlerContext;
import org.apache.rocketmq.broker.BrokerController;
<<<<<<< HEAD
=======
import org.apache.rocketmq.broker.client.ConsumerGroupInfo;
import org.apache.rocketmq.broker.client.ConsumerManager;
import org.apache.rocketmq.broker.offset.ConsumerOffsetManager;
>>>>>>> 13933297
import org.apache.rocketmq.broker.topic.TopicConfigManager;
import org.apache.rocketmq.common.BrokerConfig;
import org.apache.rocketmq.common.MixAll;
import org.apache.rocketmq.common.TopicConfig;
import org.apache.rocketmq.common.TopicFilterType;
import org.apache.rocketmq.common.TopicQueueId;
import org.apache.rocketmq.common.constant.PermName;
import org.apache.rocketmq.common.consumer.ConsumeFromWhere;
import org.apache.rocketmq.common.message.MessageAccessor;
import org.apache.rocketmq.common.message.MessageConst;
import org.apache.rocketmq.common.message.MessageExt;
import org.apache.rocketmq.common.protocol.RequestCode;
import org.apache.rocketmq.common.protocol.ResponseCode;
import org.apache.rocketmq.common.protocol.body.LockBatchRequestBody;
import org.apache.rocketmq.common.protocol.body.UnlockBatchRequestBody;
import org.apache.rocketmq.common.protocol.header.CreateTopicRequestHeader;
import org.apache.rocketmq.common.protocol.header.DeleteTopicRequestHeader;
<<<<<<< HEAD
import org.apache.rocketmq.common.protocol.header.GetTopicConfigRequestHeader;
=======
import org.apache.rocketmq.common.protocol.header.GetAllTopicConfigResponseHeader;
import org.apache.rocketmq.common.protocol.header.GetEarliestMsgStoretimeRequestHeader;
import org.apache.rocketmq.common.protocol.header.GetMaxOffsetRequestHeader;
import org.apache.rocketmq.common.protocol.header.GetMinOffsetRequestHeader;
>>>>>>> 13933297
import org.apache.rocketmq.common.protocol.header.ResumeCheckHalfMessageRequestHeader;
import org.apache.rocketmq.common.protocol.header.SearchOffsetRequestHeader;
import org.apache.rocketmq.common.protocol.heartbeat.ConsumeType;
import org.apache.rocketmq.common.protocol.heartbeat.MessageModel;
import org.apache.rocketmq.common.subscription.SubscriptionGroupConfig;
import org.apache.rocketmq.common.topic.TopicValidator;
import org.apache.rocketmq.remoting.exception.RemotingCommandException;
import org.apache.rocketmq.remoting.netty.NettyClientConfig;
import org.apache.rocketmq.remoting.netty.NettyServerConfig;
import org.apache.rocketmq.remoting.protocol.RemotingCommand;
import org.apache.rocketmq.store.AppendMessageResult;
import org.apache.rocketmq.store.AppendMessageStatus;
<<<<<<< HEAD
=======
import org.apache.rocketmq.store.DefaultMessageStore;
import org.apache.rocketmq.store.MappedFile;
>>>>>>> 13933297
import org.apache.rocketmq.store.MessageExtBrokerInner;
import org.apache.rocketmq.store.MessageStore;
import org.apache.rocketmq.store.PutMessageResult;
import org.apache.rocketmq.store.PutMessageStatus;
import org.apache.rocketmq.store.SelectMappedBufferResult;
import org.apache.rocketmq.store.config.MessageStoreConfig;
<<<<<<< HEAD
import org.apache.rocketmq.store.logfile.DefaultMappedFile;
=======
import org.apache.rocketmq.store.schedule.ScheduleMessageService;
import org.apache.rocketmq.store.stats.BrokerStats;
>>>>>>> 13933297
import org.junit.Before;
import org.junit.Test;
import org.junit.runner.RunWith;
import org.mockito.Mock;
import org.mockito.Spy;
import org.mockito.junit.MockitoJUnitRunner;

<<<<<<< HEAD
import java.net.InetSocketAddress;
=======
import java.net.SocketAddress;
>>>>>>> 13933297
import java.net.UnknownHostException;
import java.nio.ByteBuffer;
import java.util.HashMap;
import java.util.Map;
import java.util.Set;
import java.util.concurrent.ConcurrentMap;
import java.util.concurrent.atomic.LongAdder;

import static org.assertj.core.api.Assertions.assertThat;
import static org.mockito.ArgumentMatchers.any;
<<<<<<< HEAD
import static org.mockito.Mockito.doReturn;
=======
import static org.mockito.ArgumentMatchers.anyInt;
import static org.mockito.ArgumentMatchers.anyLong;
import static org.mockito.ArgumentMatchers.anyString;
import static org.mockito.Mockito.mock;
>>>>>>> 13933297
import static org.mockito.Mockito.when;

@RunWith(MockitoJUnitRunner.class)
public class AdminBrokerProcessorTest {

    private AdminBrokerProcessor adminBrokerProcessor;

    @Mock
    private ChannelHandlerContext handlerContext;

    @Mock
    private Channel channel;

    @Spy
    private BrokerController
        brokerController = new BrokerController(new BrokerConfig(), new NettyServerConfig(), new NettyClientConfig(),
        new MessageStoreConfig());

    @Mock
    private MessageStore messageStore;

    @Mock
    private SendMessageProcessor sendMessageProcessor;

    @Mock
    private ConcurrentMap<TopicQueueId, LongAdder> inFlyWritingCouterMap;

    private Set<String> systemTopicSet;
    private String topic;

    @Mock
    private Channel channel;
    @Mock
    private SocketAddress socketAddress;
    @Mock
    private BrokerStats brokerStats;
    @Mock
    private TopicConfigManager topicConfigManager;
    @Mock
    private ConsumerManager consumerManager;
    @Mock
    private ConsumerOffsetManager consumerOffsetManager;
    @Mock
    private DefaultMessageStore defaultMessageStore;
    @Mock
    private ScheduleMessageService scheduleMessageService;

    @Before
    public void init() throws Exception {
        brokerController.setMessageStore(messageStore);

        //doReturn(sendMessageProcessor).when(brokerController).getSendMessageProcessor();

        adminBrokerProcessor = new AdminBrokerProcessor(brokerController);

        systemTopicSet = Sets.newHashSet(
            TopicValidator.RMQ_SYS_SELF_TEST_TOPIC,
            TopicValidator.RMQ_SYS_BENCHMARK_TOPIC,
            TopicValidator.RMQ_SYS_SCHEDULE_TOPIC,
            TopicValidator.RMQ_SYS_OFFSET_MOVED_EVENT,
            TopicValidator.AUTO_CREATE_TOPIC_KEY_TOPIC,
            this.brokerController.getBrokerConfig().getBrokerClusterName(),
            this.brokerController.getBrokerConfig().getBrokerClusterName() + "_" + MixAll.REPLY_TOPIC_POSTFIX);
        if (this.brokerController.getBrokerConfig().isTraceTopicEnable()) {
            systemTopicSet.add(this.brokerController.getBrokerConfig().getMsgTraceTopicName());
        }
        when(handlerContext.channel()).thenReturn(channel);
        when(channel.remoteAddress()).thenReturn(new InetSocketAddress("127.0.0.1", 12345));

        topic = "FooBar" + System.nanoTime();
        TopicConfigManager topicConfigManager = brokerController.getTopicConfigManager();
        topicConfigManager.updateTopicConfig(new TopicConfig(topic));
    }

    @Test
    public void testProcessRequest_success() throws RemotingCommandException, UnknownHostException {
        RemotingCommand request = createResumeCheckHalfMessageCommand();
        when(messageStore.selectOneMessageByOffset(any(Long.class))).thenReturn(createSelectMappedBufferResult());
        when(messageStore.putMessage(any(MessageExtBrokerInner.class))).thenReturn(new PutMessageResult
            (PutMessageStatus.PUT_OK, new AppendMessageResult(AppendMessageStatus.PUT_OK)));
        RemotingCommand response = adminBrokerProcessor.processRequest(handlerContext, request);
        assertThat(response.getCode()).isEqualTo(ResponseCode.SUCCESS);
    }

    @Test
    public void testProcessRequest_fail() throws RemotingCommandException, UnknownHostException {
        RemotingCommand request = createResumeCheckHalfMessageCommand();
        when(messageStore.selectOneMessageByOffset(any(Long.class))).thenReturn(createSelectMappedBufferResult());
        when(messageStore.putMessage(any(MessageExtBrokerInner.class))).thenReturn(new PutMessageResult
            (PutMessageStatus.UNKNOWN_ERROR, new AppendMessageResult(AppendMessageStatus.UNKNOWN_ERROR)));
        RemotingCommand response = adminBrokerProcessor.processRequest(handlerContext, request);
        assertThat(response.getCode()).isEqualTo(ResponseCode.SYSTEM_ERROR);
    }

    @Test
    public void testUpdateAndCreateTopic() throws Exception {
        //test system topic
        for (String topic : systemTopicSet) {
            RemotingCommand request = buildCreateTopicRequest(topic);
            RemotingCommand response = adminBrokerProcessor.processRequest(handlerContext, request);
            assertThat(response.getCode()).isEqualTo(ResponseCode.SYSTEM_ERROR);
            assertThat(response.getRemark()).isEqualTo("The topic[" + topic + "] is conflict with system topic.");
        }

        //test validate error topic
        String topic = "";
        RemotingCommand request = buildCreateTopicRequest(topic);
        RemotingCommand response = adminBrokerProcessor.processRequest(handlerContext, request);
        assertThat(response.getCode()).isEqualTo(ResponseCode.SYSTEM_ERROR);

        topic = "TEST_CREATE_TOPIC";
        request = buildCreateTopicRequest(topic);
        response = adminBrokerProcessor.processRequest(handlerContext, request);
        assertThat(response.getCode()).isEqualTo(ResponseCode.SUCCESS);

    }

    @Test
    public void testDeleteTopic() throws Exception {
        //test system topic
        for (String topic : systemTopicSet) {
            RemotingCommand request = buildDeleteTopicRequest(topic);
            RemotingCommand response = adminBrokerProcessor.processRequest(handlerContext, request);
            assertThat(response.getCode()).isEqualTo(ResponseCode.SYSTEM_ERROR);
            assertThat(response.getRemark()).isEqualTo("The topic[" + topic + "] is conflict with system topic.");
        }

        String topic = "TEST_DELETE_TOPIC";
        RemotingCommand request = buildDeleteTopicRequest(topic);
        RemotingCommand response = adminBrokerProcessor.processRequest(handlerContext, request);
        assertThat(response.getCode()).isEqualTo(ResponseCode.SUCCESS);
    }

    @Test
<<<<<<< HEAD
    public void testGetTopicConfig() throws Exception {
        String topic = "foobar";
        brokerController.getTopicConfigManager().updateTopicConfig(new TopicConfig(topic));

        {
            GetTopicConfigRequestHeader requestHeader = new GetTopicConfigRequestHeader();
            requestHeader.setTopic(topic);
            RemotingCommand request = RemotingCommand.createRequestCommand(RequestCode.GET_TOPIC_CONFIG, requestHeader);
            request.makeCustomHeaderToNet();
            RemotingCommand response = adminBrokerProcessor.processRequest(handlerContext, request);
            assertThat(response.getCode()).isEqualTo(ResponseCode.SUCCESS);
            assertThat(response.getBody()).isNotEmpty();
        }
        {
            GetTopicConfigRequestHeader requestHeader = new GetTopicConfigRequestHeader();
            requestHeader.setTopic("aaaaaaa");
            RemotingCommand request = RemotingCommand.createRequestCommand(RequestCode.GET_TOPIC_CONFIG, requestHeader);
            request.makeCustomHeaderToNet();
            RemotingCommand response = adminBrokerProcessor.processRequest(handlerContext, request);
            assertThat(response.getCode()).isEqualTo(ResponseCode.TOPIC_NOT_EXIST);
            assertThat(response.getRemark()).contains("No topic in this broker.");
        }
    }



=======
    public void testGetAllTopicConfig() throws Exception {
        GetAllTopicConfigResponseHeader getAllTopicConfigResponseHeader = new GetAllTopicConfigResponseHeader();
        RemotingCommand request = RemotingCommand.createRequestCommand(RequestCode.GET_ALL_TOPIC_CONFIG, getAllTopicConfigResponseHeader);
        RemotingCommand response = adminBrokerProcessor.processRequest(handlerContext, request);
        assertThat(response.getCode()).isEqualTo(ResponseCode.SUCCESS);
    }

    @Test
    public void testUpdateBrokerConfig() throws Exception {
        handlerContext = mock(ChannelHandlerContext.class);
        channel = mock(Channel.class);
        when(handlerContext.channel()).thenReturn(channel);
        socketAddress = mock(SocketAddress.class);
        when(channel.remoteAddress()).thenReturn(socketAddress);
        RemotingCommand request = RemotingCommand.createRequestCommand(RequestCode.UPDATE_BROKER_CONFIG, null);
        Map<String, String> bodyMap = new HashMap<>();
        bodyMap.put("key", "value");
        request.setBody(bodyMap.toString().getBytes());
        RemotingCommand response = adminBrokerProcessor.processRequest(handlerContext, request);
        assertThat(response.getCode()).isEqualTo(ResponseCode.SUCCESS);
    }

    @Test
    public void testGetBrokerConfig() throws Exception {
        RemotingCommand request = RemotingCommand.createRequestCommand(RequestCode.GET_BROKER_CONFIG, null);
        RemotingCommand response = adminBrokerProcessor.processRequest(handlerContext, request);
        assertThat(response.getCode()).isEqualTo(ResponseCode.SUCCESS);
    }

    @Test
    public void testSearchOffsetByTimestamp() throws Exception {
        messageStore = mock(MessageStore.class);
        when(messageStore.getOffsetInQueueByTime(anyString(), anyInt(), anyLong())).thenReturn(Long.MIN_VALUE);
        when(brokerController.getMessageStore()).thenReturn(messageStore);
        SearchOffsetRequestHeader searchOffsetRequestHeader = new SearchOffsetRequestHeader();
        searchOffsetRequestHeader.setTopic("topic");
        searchOffsetRequestHeader.setQueueId(0);
        searchOffsetRequestHeader.setTimestamp(System.currentTimeMillis());
        RemotingCommand request = RemotingCommand.createRequestCommand(RequestCode.SEARCH_OFFSET_BY_TIMESTAMP, searchOffsetRequestHeader);
        request.addExtField("topic", "topic");
        request.addExtField("queueId", "0");
        request.addExtField("timestamp", System.currentTimeMillis() + "");
        RemotingCommand response = adminBrokerProcessor.processRequest(handlerContext, request);
        assertThat(response.getCode()).isEqualTo(ResponseCode.SUCCESS);
    }

    @Test
    public void testGetMaxOffset() throws Exception {
        messageStore = mock(MessageStore.class);
        when(messageStore.getMaxOffsetInQueue(anyString(), anyInt())).thenReturn(Long.MIN_VALUE);
        when(brokerController.getMessageStore()).thenReturn(messageStore);
        GetMaxOffsetRequestHeader getMaxOffsetRequestHeader = new GetMaxOffsetRequestHeader();
        RemotingCommand request = RemotingCommand.createRequestCommand(RequestCode.GET_MAX_OFFSET, getMaxOffsetRequestHeader);
        request.addExtField("topic", "topic");
        request.addExtField("queueId", "0");
        RemotingCommand response = adminBrokerProcessor.processRequest(handlerContext, request);
        assertThat(response.getCode()).isEqualTo(ResponseCode.SUCCESS);
    }

    @Test
    public void testGetMinOffset() throws Exception {
        messageStore = mock(MessageStore.class);
        when(messageStore.getMinOffsetInQueue(anyString(), anyInt())).thenReturn(Long.MIN_VALUE);
        when(brokerController.getMessageStore()).thenReturn(messageStore);
        GetMinOffsetRequestHeader getMinOffsetRequestHeader = new GetMinOffsetRequestHeader();
        RemotingCommand request = RemotingCommand.createRequestCommand(RequestCode.GET_MIN_OFFSET, getMinOffsetRequestHeader);
        request.addExtField("topic", "topic");
        request.addExtField("queueId", "0");
        RemotingCommand response = adminBrokerProcessor.processRequest(handlerContext, request);
        assertThat(response.getCode()).isEqualTo(ResponseCode.SUCCESS);
    }

    @Test
    public void testGetEarliestMsgStoretime() throws Exception {
        messageStore = mock(MessageStore.class);
        when(brokerController.getMessageStore()).thenReturn(messageStore);
        GetEarliestMsgStoretimeRequestHeader getEarliestMsgStoretimeRequestHeader = new GetEarliestMsgStoretimeRequestHeader();
        RemotingCommand request = RemotingCommand.createRequestCommand(RequestCode.GET_EARLIEST_MSG_STORETIME, getEarliestMsgStoretimeRequestHeader);
        request.addExtField("topic", "topic");
        request.addExtField("queueId", "0");
        RemotingCommand response = adminBrokerProcessor.processRequest(handlerContext, request);
        assertThat(response.getCode()).isEqualTo(ResponseCode.SUCCESS);
    }

    @Test
    public void testGetBrokerRuntimeInfo() throws Exception {
        brokerStats = mock(BrokerStats.class);
        when(brokerController.getBrokerStats()).thenReturn(brokerStats);
        when(brokerStats.getMsgPutTotalYesterdayMorning()).thenReturn(Long.MIN_VALUE);
        when(brokerStats.getMsgPutTotalTodayMorning()).thenReturn(Long.MIN_VALUE);
        when(brokerStats.getMsgPutTotalTodayNow()).thenReturn(Long.MIN_VALUE);
        when(brokerStats.getMsgGetTotalTodayMorning()).thenReturn(Long.MIN_VALUE);
        when(brokerStats.getMsgGetTotalTodayNow()).thenReturn(Long.MIN_VALUE);
        RemotingCommand request = RemotingCommand.createRequestCommand(RequestCode.GET_BROKER_RUNTIME_INFO, null);
        RemotingCommand response = adminBrokerProcessor.processRequest(handlerContext, request);
        assertThat(response.getCode()).isEqualTo(ResponseCode.SUCCESS);
    }

    @Test
    public void testLockBatchMQ() throws Exception {
        RemotingCommand request = RemotingCommand.createRequestCommand(RequestCode.LOCK_BATCH_MQ, null);
        LockBatchRequestBody lockBatchRequestBody = new LockBatchRequestBody();
        lockBatchRequestBody.setClientId("1111");
        lockBatchRequestBody.setConsumerGroup("group");
        request.setBody(JSON.toJSON(lockBatchRequestBody).toString().getBytes());
        RemotingCommand response = adminBrokerProcessor.processRequest(handlerContext, request);
        assertThat(response.getCode()).isEqualTo(ResponseCode.SUCCESS);
    }

    @Test
    public void testUnlockBatchMQ() throws Exception {
        RemotingCommand request = RemotingCommand.createRequestCommand(RequestCode.UNLOCK_BATCH_MQ, null);
        UnlockBatchRequestBody unlockBatchRequestBody = new UnlockBatchRequestBody();
        unlockBatchRequestBody.setClientId("11111");
        unlockBatchRequestBody.setConsumerGroup("group");
        request.setBody(JSON.toJSON(unlockBatchRequestBody).toString().getBytes());
        RemotingCommand response = adminBrokerProcessor.processRequest(handlerContext, request);
        assertThat(response.getCode()).isEqualTo(ResponseCode.SUCCESS);
    }

    @Test
    public void testUpdateAndCreateSubscriptionGroup() throws RemotingCommandException {
        RemotingCommand request = RemotingCommand.createRequestCommand(RequestCode.UPDATE_AND_CREATE_SUBSCRIPTIONGROUP, null);
        SubscriptionGroupConfig subscriptionGroupConfig = new SubscriptionGroupConfig();
        subscriptionGroupConfig.setBrokerId(1);
        subscriptionGroupConfig.setGroupName("groupId");
        subscriptionGroupConfig.setConsumeEnable(Boolean.TRUE);
        subscriptionGroupConfig.setConsumeBroadcastEnable(Boolean.TRUE);
        subscriptionGroupConfig.setRetryMaxTimes(111);
        subscriptionGroupConfig.setConsumeFromMinEnable(Boolean.TRUE);
        request.setBody(JSON.toJSON(subscriptionGroupConfig).toString().getBytes());
        RemotingCommand response = adminBrokerProcessor.processRequest(handlerContext, request);
        assertThat(response.getCode()).isEqualTo(ResponseCode.SUCCESS);
    }

    @Test
    public void testGetAllSubscriptionGroup() throws RemotingCommandException {
        RemotingCommand request = RemotingCommand.createRequestCommand(RequestCode.GET_ALL_SUBSCRIPTIONGROUP_CONFIG, null);
        RemotingCommand response = adminBrokerProcessor.processRequest(handlerContext, request);
        assertThat(response.getCode()).isEqualTo(ResponseCode.SUCCESS);
    }

    @Test
    public void testDeleteSubscriptionGroup() throws RemotingCommandException {
        RemotingCommand request = RemotingCommand.createRequestCommand(RequestCode.DELETE_SUBSCRIPTIONGROUP, null);
        request.addExtField("groupName", "GID-Group-Name");
        request.addExtField("removeOffset", "true");
        RemotingCommand response = adminBrokerProcessor.processRequest(handlerContext, request);
        assertThat(response.getCode()).isEqualTo(ResponseCode.SUCCESS);
    }

    @Test
    public void testGetTopicStatsInfo() throws RemotingCommandException {
        RemotingCommand request = RemotingCommand.createRequestCommand(RequestCode.GET_TOPIC_STATS_INFO, null);
        request.addExtField("topic", "topicTest");
        RemotingCommand response = adminBrokerProcessor.processRequest(handlerContext, request);
        assertThat(response.getCode()).isEqualTo(ResponseCode.TOPIC_NOT_EXIST);
        topicConfigManager = mock(TopicConfigManager.class);
        when(brokerController.getTopicConfigManager()).thenReturn(topicConfigManager);
        TopicConfig topicConfig = new TopicConfig();
        topicConfig.setTopicName("topicTest");
        when(topicConfigManager.selectTopicConfig(anyString())).thenReturn(topicConfig);
        RemotingCommand responseSuccess = adminBrokerProcessor.processRequest(handlerContext, request);
        assertThat(responseSuccess.getCode()).isEqualTo(ResponseCode.SUCCESS);
    }

    @Test
    public void testGetConsumerConnectionList() throws RemotingCommandException {
        RemotingCommand request = RemotingCommand.createRequestCommand(RequestCode.GET_CONSUMER_CONNECTION_LIST, null);
        request.addExtField("consumerGroup", "GID-group-test");
        consumerManager = mock(ConsumerManager.class);
        when(brokerController.getConsumerManager()).thenReturn(consumerManager);
        ConsumerGroupInfo consumerGroupInfo = new ConsumerGroupInfo("GID-group-test", ConsumeType.CONSUME_ACTIVELY, MessageModel.CLUSTERING, ConsumeFromWhere.CONSUME_FROM_FIRST_OFFSET);
        when(consumerManager.getConsumerGroupInfo(anyString())).thenReturn(consumerGroupInfo);
        RemotingCommand response = adminBrokerProcessor.processRequest(handlerContext, request);
        assertThat(response.getCode()).isEqualTo(ResponseCode.SUCCESS);
    }

    @Test
    public void testGetProducerConnectionList() throws RemotingCommandException {
        RemotingCommand request = RemotingCommand.createRequestCommand(RequestCode.GET_PRODUCER_CONNECTION_LIST, null);
        request.addExtField("producerGroup", "ProducerGroupId");
        RemotingCommand response = adminBrokerProcessor.processRequest(handlerContext, request);
        assertThat(response.getCode()).isEqualTo(ResponseCode.SYSTEM_ERROR);
    }

    @Test
    public void testGetConsumeStats() throws RemotingCommandException {
        RemotingCommand request = RemotingCommand.createRequestCommand(RequestCode.GET_CONSUME_STATS, null);
        request.addExtField("topic", "topicTest");
        request.addExtField("consumerGroup", "GID-test");
        RemotingCommand response = adminBrokerProcessor.processRequest(handlerContext, request);
        assertThat(response.getCode()).isEqualTo(ResponseCode.SUCCESS);
    }

    @Test
    public void testGetAllConsumerOffset() throws RemotingCommandException {
        consumerOffsetManager = mock(ConsumerOffsetManager.class);
        when(brokerController.getConsumerOffsetManager()).thenReturn(consumerOffsetManager);
        ConsumerOffsetManager consumerOffset = new ConsumerOffsetManager();
        when(consumerOffsetManager.encode()).thenReturn(JSON.toJSONString(consumerOffset, false));
        RemotingCommand request = RemotingCommand.createRequestCommand(RequestCode.GET_ALL_CONSUMER_OFFSET, null);
        RemotingCommand response = adminBrokerProcessor.processRequest(handlerContext, request);
        assertThat(response.getCode()).isEqualTo(ResponseCode.SUCCESS);
    }

    @Test
    public void testGetAllDelayOffset() throws Exception {
        defaultMessageStore = mock(DefaultMessageStore.class);
        scheduleMessageService = mock(ScheduleMessageService.class);
        when(brokerController.getMessageStore()).thenReturn(defaultMessageStore);
        when(defaultMessageStore.getScheduleMessageService()).thenReturn(scheduleMessageService);
        when(scheduleMessageService.encode()).thenReturn("content");
        RemotingCommand request = RemotingCommand.createRequestCommand(RequestCode.GET_ALL_DELAY_OFFSET, null);
        RemotingCommand response = adminBrokerProcessor.processRequest(handlerContext, request);
        assertThat(response.getCode()).isEqualTo(ResponseCode.SUCCESS);
    }
>>>>>>> 13933297

    private RemotingCommand buildCreateTopicRequest(String topic) {
        CreateTopicRequestHeader requestHeader = new CreateTopicRequestHeader();
        requestHeader.setTopic(topic);
        requestHeader.setTopicFilterType(TopicFilterType.SINGLE_TAG.name());
        requestHeader.setReadQueueNums(8);
        requestHeader.setWriteQueueNums(8);
        requestHeader.setPerm(PermName.PERM_READ | PermName.PERM_WRITE);

        RemotingCommand request = RemotingCommand.createRequestCommand(RequestCode.UPDATE_AND_CREATE_TOPIC, requestHeader);
        request.makeCustomHeaderToNet();
        return request;
    }

    private RemotingCommand buildDeleteTopicRequest(String topic) {
        DeleteTopicRequestHeader requestHeader = new DeleteTopicRequestHeader();
        requestHeader.setTopic(topic);

        RemotingCommand request = RemotingCommand.createRequestCommand(RequestCode.DELETE_TOPIC_IN_BROKER, requestHeader);
        request.makeCustomHeaderToNet();
        return request;
    }

    private MessageExt createDefaultMessageExt() {
        MessageExt messageExt = new MessageExt();
        messageExt.setMsgId("12345678");
        messageExt.setQueueId(0);
        messageExt.setCommitLogOffset(123456789L);
        messageExt.setQueueOffset(1234);
        MessageAccessor.putProperty(messageExt, MessageConst.PROPERTY_REAL_QUEUE_ID, "0");
        MessageAccessor.putProperty(messageExt, MessageConst.PROPERTY_REAL_TOPIC, "testTopic");
        MessageAccessor.putProperty(messageExt, MessageConst.PROPERTY_TRANSACTION_CHECK_TIMES, "15");
        return messageExt;
    }

    private SelectMappedBufferResult createSelectMappedBufferResult() {
        SelectMappedBufferResult result = new SelectMappedBufferResult(0, ByteBuffer.allocate(1024), 0, new DefaultMappedFile());
        return result;
    }

    private ResumeCheckHalfMessageRequestHeader createResumeCheckHalfMessageRequestHeader() {
        ResumeCheckHalfMessageRequestHeader header = new ResumeCheckHalfMessageRequestHeader();
        header.setMsgId("C0A803CA00002A9F0000000000031367");
        return header;
    }

    private RemotingCommand createResumeCheckHalfMessageCommand() {
        ResumeCheckHalfMessageRequestHeader header = createResumeCheckHalfMessageRequestHeader();
        RemotingCommand request = RemotingCommand.createRequestCommand(RequestCode.RESUME_CHECK_HALF_MESSAGE, header);
        request.makeCustomHeaderToNet();
        return request;
    }
}<|MERGE_RESOLUTION|>--- conflicted
+++ resolved
@@ -20,13 +20,11 @@
 import com.google.common.collect.Sets;
 import io.netty.channel.Channel;
 import io.netty.channel.ChannelHandlerContext;
+import java.net.InetSocketAddress;
 import org.apache.rocketmq.broker.BrokerController;
-<<<<<<< HEAD
-=======
 import org.apache.rocketmq.broker.client.ConsumerGroupInfo;
 import org.apache.rocketmq.broker.client.ConsumerManager;
 import org.apache.rocketmq.broker.offset.ConsumerOffsetManager;
->>>>>>> 13933297
 import org.apache.rocketmq.broker.topic.TopicConfigManager;
 import org.apache.rocketmq.common.BrokerConfig;
 import org.apache.rocketmq.common.MixAll;
@@ -44,14 +42,11 @@
 import org.apache.rocketmq.common.protocol.body.UnlockBatchRequestBody;
 import org.apache.rocketmq.common.protocol.header.CreateTopicRequestHeader;
 import org.apache.rocketmq.common.protocol.header.DeleteTopicRequestHeader;
-<<<<<<< HEAD
-import org.apache.rocketmq.common.protocol.header.GetTopicConfigRequestHeader;
-=======
 import org.apache.rocketmq.common.protocol.header.GetAllTopicConfigResponseHeader;
 import org.apache.rocketmq.common.protocol.header.GetEarliestMsgStoretimeRequestHeader;
 import org.apache.rocketmq.common.protocol.header.GetMaxOffsetRequestHeader;
 import org.apache.rocketmq.common.protocol.header.GetMinOffsetRequestHeader;
->>>>>>> 13933297
+import org.apache.rocketmq.common.protocol.header.GetTopicConfigRequestHeader;
 import org.apache.rocketmq.common.protocol.header.ResumeCheckHalfMessageRequestHeader;
 import org.apache.rocketmq.common.protocol.header.SearchOffsetRequestHeader;
 import org.apache.rocketmq.common.protocol.heartbeat.ConsumeType;
@@ -64,23 +59,16 @@
 import org.apache.rocketmq.remoting.protocol.RemotingCommand;
 import org.apache.rocketmq.store.AppendMessageResult;
 import org.apache.rocketmq.store.AppendMessageStatus;
-<<<<<<< HEAD
-=======
 import org.apache.rocketmq.store.DefaultMessageStore;
-import org.apache.rocketmq.store.MappedFile;
->>>>>>> 13933297
 import org.apache.rocketmq.store.MessageExtBrokerInner;
 import org.apache.rocketmq.store.MessageStore;
 import org.apache.rocketmq.store.PutMessageResult;
 import org.apache.rocketmq.store.PutMessageStatus;
 import org.apache.rocketmq.store.SelectMappedBufferResult;
 import org.apache.rocketmq.store.config.MessageStoreConfig;
-<<<<<<< HEAD
 import org.apache.rocketmq.store.logfile.DefaultMappedFile;
-=======
 import org.apache.rocketmq.store.schedule.ScheduleMessageService;
 import org.apache.rocketmq.store.stats.BrokerStats;
->>>>>>> 13933297
 import org.junit.Before;
 import org.junit.Test;
 import org.junit.runner.RunWith;
@@ -88,11 +76,7 @@
 import org.mockito.Spy;
 import org.mockito.junit.MockitoJUnitRunner;
 
-<<<<<<< HEAD
-import java.net.InetSocketAddress;
-=======
 import java.net.SocketAddress;
->>>>>>> 13933297
 import java.net.UnknownHostException;
 import java.nio.ByteBuffer;
 import java.util.HashMap;
@@ -103,14 +87,10 @@
 
 import static org.assertj.core.api.Assertions.assertThat;
 import static org.mockito.ArgumentMatchers.any;
-<<<<<<< HEAD
-import static org.mockito.Mockito.doReturn;
-=======
 import static org.mockito.ArgumentMatchers.anyInt;
 import static org.mockito.ArgumentMatchers.anyLong;
 import static org.mockito.ArgumentMatchers.anyString;
 import static org.mockito.Mockito.mock;
->>>>>>> 13933297
 import static org.mockito.Mockito.when;
 
 @RunWith(MockitoJUnitRunner.class)
@@ -141,8 +121,6 @@
     private Set<String> systemTopicSet;
     private String topic;
 
-    @Mock
-    private Channel channel;
     @Mock
     private SocketAddress socketAddress;
     @Mock
@@ -245,7 +223,225 @@
     }
 
     @Test
-<<<<<<< HEAD
+    public void testGetAllTopicConfig() throws Exception {
+        GetAllTopicConfigResponseHeader getAllTopicConfigResponseHeader = new GetAllTopicConfigResponseHeader();
+        RemotingCommand request = RemotingCommand.createRequestCommand(RequestCode.GET_ALL_TOPIC_CONFIG, getAllTopicConfigResponseHeader);
+        RemotingCommand response = adminBrokerProcessor.processRequest(handlerContext, request);
+        assertThat(response.getCode()).isEqualTo(ResponseCode.SUCCESS);
+    }
+
+    @Test
+    public void testUpdateBrokerConfig() throws Exception {
+        handlerContext = mock(ChannelHandlerContext.class);
+        channel = mock(Channel.class);
+        when(handlerContext.channel()).thenReturn(channel);
+        socketAddress = mock(SocketAddress.class);
+        when(channel.remoteAddress()).thenReturn(socketAddress);
+        RemotingCommand request = RemotingCommand.createRequestCommand(RequestCode.UPDATE_BROKER_CONFIG, null);
+        Map<String, String> bodyMap = new HashMap<>();
+        bodyMap.put("key", "value");
+        request.setBody(bodyMap.toString().getBytes());
+        RemotingCommand response = adminBrokerProcessor.processRequest(handlerContext, request);
+        assertThat(response.getCode()).isEqualTo(ResponseCode.SUCCESS);
+    }
+
+    @Test
+    public void testGetBrokerConfig() throws Exception {
+        RemotingCommand request = RemotingCommand.createRequestCommand(RequestCode.GET_BROKER_CONFIG, null);
+        RemotingCommand response = adminBrokerProcessor.processRequest(handlerContext, request);
+        assertThat(response.getCode()).isEqualTo(ResponseCode.SUCCESS);
+    }
+
+    @Test
+    public void testSearchOffsetByTimestamp() throws Exception {
+        messageStore = mock(MessageStore.class);
+        when(messageStore.getOffsetInQueueByTime(anyString(), anyInt(), anyLong())).thenReturn(Long.MIN_VALUE);
+        when(brokerController.getMessageStore()).thenReturn(messageStore);
+        SearchOffsetRequestHeader searchOffsetRequestHeader = new SearchOffsetRequestHeader();
+        searchOffsetRequestHeader.setTopic("topic");
+        searchOffsetRequestHeader.setQueueId(0);
+        searchOffsetRequestHeader.setTimestamp(System.currentTimeMillis());
+        RemotingCommand request = RemotingCommand.createRequestCommand(RequestCode.SEARCH_OFFSET_BY_TIMESTAMP, searchOffsetRequestHeader);
+        request.addExtField("topic", "topic");
+        request.addExtField("queueId", "0");
+        request.addExtField("timestamp", System.currentTimeMillis() + "");
+        RemotingCommand response = adminBrokerProcessor.processRequest(handlerContext, request);
+        assertThat(response.getCode()).isEqualTo(ResponseCode.SUCCESS);
+    }
+
+    @Test
+    public void testGetMaxOffset() throws Exception {
+        messageStore = mock(MessageStore.class);
+        when(messageStore.getMaxOffsetInQueue(anyString(), anyInt())).thenReturn(Long.MIN_VALUE);
+        when(brokerController.getMessageStore()).thenReturn(messageStore);
+        GetMaxOffsetRequestHeader getMaxOffsetRequestHeader = new GetMaxOffsetRequestHeader();
+        RemotingCommand request = RemotingCommand.createRequestCommand(RequestCode.GET_MAX_OFFSET, getMaxOffsetRequestHeader);
+        request.addExtField("topic", "topic");
+        request.addExtField("queueId", "0");
+        RemotingCommand response = adminBrokerProcessor.processRequest(handlerContext, request);
+        assertThat(response.getCode()).isEqualTo(ResponseCode.SUCCESS);
+    }
+
+    @Test
+    public void testGetMinOffset() throws Exception {
+        messageStore = mock(MessageStore.class);
+        when(messageStore.getMinOffsetInQueue(anyString(), anyInt())).thenReturn(Long.MIN_VALUE);
+        when(brokerController.getMessageStore()).thenReturn(messageStore);
+        GetMinOffsetRequestHeader getMinOffsetRequestHeader = new GetMinOffsetRequestHeader();
+        RemotingCommand request = RemotingCommand.createRequestCommand(RequestCode.GET_MIN_OFFSET, getMinOffsetRequestHeader);
+        request.addExtField("topic", "topic");
+        request.addExtField("queueId", "0");
+        RemotingCommand response = adminBrokerProcessor.processRequest(handlerContext, request);
+        assertThat(response.getCode()).isEqualTo(ResponseCode.SUCCESS);
+    }
+
+    @Test
+    public void testGetEarliestMsgStoretime() throws Exception {
+        messageStore = mock(MessageStore.class);
+        when(brokerController.getMessageStore()).thenReturn(messageStore);
+        GetEarliestMsgStoretimeRequestHeader getEarliestMsgStoretimeRequestHeader = new GetEarliestMsgStoretimeRequestHeader();
+        RemotingCommand request = RemotingCommand.createRequestCommand(RequestCode.GET_EARLIEST_MSG_STORETIME, getEarliestMsgStoretimeRequestHeader);
+        request.addExtField("topic", "topic");
+        request.addExtField("queueId", "0");
+        RemotingCommand response = adminBrokerProcessor.processRequest(handlerContext, request);
+        assertThat(response.getCode()).isEqualTo(ResponseCode.SUCCESS);
+    }
+
+    @Test
+    public void testGetBrokerRuntimeInfo() throws Exception {
+        brokerStats = mock(BrokerStats.class);
+        when(brokerController.getBrokerStats()).thenReturn(brokerStats);
+        when(brokerStats.getMsgPutTotalYesterdayMorning()).thenReturn(Long.MIN_VALUE);
+        when(brokerStats.getMsgPutTotalTodayMorning()).thenReturn(Long.MIN_VALUE);
+        when(brokerStats.getMsgPutTotalTodayNow()).thenReturn(Long.MIN_VALUE);
+        when(brokerStats.getMsgGetTotalTodayMorning()).thenReturn(Long.MIN_VALUE);
+        when(brokerStats.getMsgGetTotalTodayNow()).thenReturn(Long.MIN_VALUE);
+        RemotingCommand request = RemotingCommand.createRequestCommand(RequestCode.GET_BROKER_RUNTIME_INFO, null);
+        RemotingCommand response = adminBrokerProcessor.processRequest(handlerContext, request);
+        assertThat(response.getCode()).isEqualTo(ResponseCode.SUCCESS);
+    }
+
+    @Test
+    public void testLockBatchMQ() throws Exception {
+        RemotingCommand request = RemotingCommand.createRequestCommand(RequestCode.LOCK_BATCH_MQ, null);
+        LockBatchRequestBody lockBatchRequestBody = new LockBatchRequestBody();
+        lockBatchRequestBody.setClientId("1111");
+        lockBatchRequestBody.setConsumerGroup("group");
+        request.setBody(JSON.toJSON(lockBatchRequestBody).toString().getBytes());
+        RemotingCommand response = adminBrokerProcessor.processRequest(handlerContext, request);
+        assertThat(response.getCode()).isEqualTo(ResponseCode.SUCCESS);
+    }
+
+    @Test
+    public void testUnlockBatchMQ() throws Exception {
+        RemotingCommand request = RemotingCommand.createRequestCommand(RequestCode.UNLOCK_BATCH_MQ, null);
+        UnlockBatchRequestBody unlockBatchRequestBody = new UnlockBatchRequestBody();
+        unlockBatchRequestBody.setClientId("11111");
+        unlockBatchRequestBody.setConsumerGroup("group");
+        request.setBody(JSON.toJSON(unlockBatchRequestBody).toString().getBytes());
+        RemotingCommand response = adminBrokerProcessor.processRequest(handlerContext, request);
+        assertThat(response.getCode()).isEqualTo(ResponseCode.SUCCESS);
+    }
+
+    @Test
+    public void testUpdateAndCreateSubscriptionGroup() throws RemotingCommandException {
+        RemotingCommand request = RemotingCommand.createRequestCommand(RequestCode.UPDATE_AND_CREATE_SUBSCRIPTIONGROUP, null);
+        SubscriptionGroupConfig subscriptionGroupConfig = new SubscriptionGroupConfig();
+        subscriptionGroupConfig.setBrokerId(1);
+        subscriptionGroupConfig.setGroupName("groupId");
+        subscriptionGroupConfig.setConsumeEnable(Boolean.TRUE);
+        subscriptionGroupConfig.setConsumeBroadcastEnable(Boolean.TRUE);
+        subscriptionGroupConfig.setRetryMaxTimes(111);
+        subscriptionGroupConfig.setConsumeFromMinEnable(Boolean.TRUE);
+        request.setBody(JSON.toJSON(subscriptionGroupConfig).toString().getBytes());
+        RemotingCommand response = adminBrokerProcessor.processRequest(handlerContext, request);
+        assertThat(response.getCode()).isEqualTo(ResponseCode.SUCCESS);
+    }
+
+    @Test
+    public void testGetAllSubscriptionGroup() throws RemotingCommandException {
+        RemotingCommand request = RemotingCommand.createRequestCommand(RequestCode.GET_ALL_SUBSCRIPTIONGROUP_CONFIG, null);
+        RemotingCommand response = adminBrokerProcessor.processRequest(handlerContext, request);
+        assertThat(response.getCode()).isEqualTo(ResponseCode.SUCCESS);
+    }
+
+    @Test
+    public void testDeleteSubscriptionGroup() throws RemotingCommandException {
+        RemotingCommand request = RemotingCommand.createRequestCommand(RequestCode.DELETE_SUBSCRIPTIONGROUP, null);
+        request.addExtField("groupName", "GID-Group-Name");
+        request.addExtField("removeOffset", "true");
+        RemotingCommand response = adminBrokerProcessor.processRequest(handlerContext, request);
+        assertThat(response.getCode()).isEqualTo(ResponseCode.SUCCESS);
+    }
+
+    @Test
+    public void testGetTopicStatsInfo() throws RemotingCommandException {
+        RemotingCommand request = RemotingCommand.createRequestCommand(RequestCode.GET_TOPIC_STATS_INFO, null);
+        request.addExtField("topic", "topicTest");
+        RemotingCommand response = adminBrokerProcessor.processRequest(handlerContext, request);
+        assertThat(response.getCode()).isEqualTo(ResponseCode.TOPIC_NOT_EXIST);
+        topicConfigManager = mock(TopicConfigManager.class);
+        when(brokerController.getTopicConfigManager()).thenReturn(topicConfigManager);
+        TopicConfig topicConfig = new TopicConfig();
+        topicConfig.setTopicName("topicTest");
+        when(topicConfigManager.selectTopicConfig(anyString())).thenReturn(topicConfig);
+        RemotingCommand responseSuccess = adminBrokerProcessor.processRequest(handlerContext, request);
+        assertThat(responseSuccess.getCode()).isEqualTo(ResponseCode.SUCCESS);
+    }
+
+    @Test
+    public void testGetConsumerConnectionList() throws RemotingCommandException {
+        RemotingCommand request = RemotingCommand.createRequestCommand(RequestCode.GET_CONSUMER_CONNECTION_LIST, null);
+        request.addExtField("consumerGroup", "GID-group-test");
+        consumerManager = mock(ConsumerManager.class);
+        when(brokerController.getConsumerManager()).thenReturn(consumerManager);
+        ConsumerGroupInfo consumerGroupInfo = new ConsumerGroupInfo("GID-group-test", ConsumeType.CONSUME_ACTIVELY, MessageModel.CLUSTERING, ConsumeFromWhere.CONSUME_FROM_FIRST_OFFSET);
+        when(consumerManager.getConsumerGroupInfo(anyString())).thenReturn(consumerGroupInfo);
+        RemotingCommand response = adminBrokerProcessor.processRequest(handlerContext, request);
+        assertThat(response.getCode()).isEqualTo(ResponseCode.SUCCESS);
+    }
+
+    @Test
+    public void testGetProducerConnectionList() throws RemotingCommandException {
+        RemotingCommand request = RemotingCommand.createRequestCommand(RequestCode.GET_PRODUCER_CONNECTION_LIST, null);
+        request.addExtField("producerGroup", "ProducerGroupId");
+        RemotingCommand response = adminBrokerProcessor.processRequest(handlerContext, request);
+        assertThat(response.getCode()).isEqualTo(ResponseCode.SYSTEM_ERROR);
+    }
+
+    @Test
+    public void testGetConsumeStats() throws RemotingCommandException {
+        RemotingCommand request = RemotingCommand.createRequestCommand(RequestCode.GET_CONSUME_STATS, null);
+        request.addExtField("topic", "topicTest");
+        request.addExtField("consumerGroup", "GID-test");
+        RemotingCommand response = adminBrokerProcessor.processRequest(handlerContext, request);
+        assertThat(response.getCode()).isEqualTo(ResponseCode.SUCCESS);
+    }
+
+    @Test
+    public void testGetAllConsumerOffset() throws RemotingCommandException {
+        consumerOffsetManager = mock(ConsumerOffsetManager.class);
+        when(brokerController.getConsumerOffsetManager()).thenReturn(consumerOffsetManager);
+        ConsumerOffsetManager consumerOffset = new ConsumerOffsetManager();
+        when(consumerOffsetManager.encode()).thenReturn(JSON.toJSONString(consumerOffset, false));
+        RemotingCommand request = RemotingCommand.createRequestCommand(RequestCode.GET_ALL_CONSUMER_OFFSET, null);
+        RemotingCommand response = adminBrokerProcessor.processRequest(handlerContext, request);
+        assertThat(response.getCode()).isEqualTo(ResponseCode.SUCCESS);
+    }
+
+    @Test
+    public void testGetAllDelayOffset() throws Exception {
+        defaultMessageStore = mock(DefaultMessageStore.class);
+        scheduleMessageService = mock(ScheduleMessageService.class);
+        when(brokerController.getMessageStore()).thenReturn(defaultMessageStore);
+        when(defaultMessageStore.getScheduleMessageService()).thenReturn(scheduleMessageService);
+        when(scheduleMessageService.encode()).thenReturn("content");
+        RemotingCommand request = RemotingCommand.createRequestCommand(RequestCode.GET_ALL_DELAY_OFFSET, null);
+        RemotingCommand response = adminBrokerProcessor.processRequest(handlerContext, request);
+        assertThat(response.getCode()).isEqualTo(ResponseCode.SUCCESS);
+    }
+
+    @Test
     public void testGetTopicConfig() throws Exception {
         String topic = "foobar";
         brokerController.getTopicConfigManager().updateTopicConfig(new TopicConfig(topic));
@@ -272,225 +468,6 @@
 
 
 
-=======
-    public void testGetAllTopicConfig() throws Exception {
-        GetAllTopicConfigResponseHeader getAllTopicConfigResponseHeader = new GetAllTopicConfigResponseHeader();
-        RemotingCommand request = RemotingCommand.createRequestCommand(RequestCode.GET_ALL_TOPIC_CONFIG, getAllTopicConfigResponseHeader);
-        RemotingCommand response = adminBrokerProcessor.processRequest(handlerContext, request);
-        assertThat(response.getCode()).isEqualTo(ResponseCode.SUCCESS);
-    }
-
-    @Test
-    public void testUpdateBrokerConfig() throws Exception {
-        handlerContext = mock(ChannelHandlerContext.class);
-        channel = mock(Channel.class);
-        when(handlerContext.channel()).thenReturn(channel);
-        socketAddress = mock(SocketAddress.class);
-        when(channel.remoteAddress()).thenReturn(socketAddress);
-        RemotingCommand request = RemotingCommand.createRequestCommand(RequestCode.UPDATE_BROKER_CONFIG, null);
-        Map<String, String> bodyMap = new HashMap<>();
-        bodyMap.put("key", "value");
-        request.setBody(bodyMap.toString().getBytes());
-        RemotingCommand response = adminBrokerProcessor.processRequest(handlerContext, request);
-        assertThat(response.getCode()).isEqualTo(ResponseCode.SUCCESS);
-    }
-
-    @Test
-    public void testGetBrokerConfig() throws Exception {
-        RemotingCommand request = RemotingCommand.createRequestCommand(RequestCode.GET_BROKER_CONFIG, null);
-        RemotingCommand response = adminBrokerProcessor.processRequest(handlerContext, request);
-        assertThat(response.getCode()).isEqualTo(ResponseCode.SUCCESS);
-    }
-
-    @Test
-    public void testSearchOffsetByTimestamp() throws Exception {
-        messageStore = mock(MessageStore.class);
-        when(messageStore.getOffsetInQueueByTime(anyString(), anyInt(), anyLong())).thenReturn(Long.MIN_VALUE);
-        when(brokerController.getMessageStore()).thenReturn(messageStore);
-        SearchOffsetRequestHeader searchOffsetRequestHeader = new SearchOffsetRequestHeader();
-        searchOffsetRequestHeader.setTopic("topic");
-        searchOffsetRequestHeader.setQueueId(0);
-        searchOffsetRequestHeader.setTimestamp(System.currentTimeMillis());
-        RemotingCommand request = RemotingCommand.createRequestCommand(RequestCode.SEARCH_OFFSET_BY_TIMESTAMP, searchOffsetRequestHeader);
-        request.addExtField("topic", "topic");
-        request.addExtField("queueId", "0");
-        request.addExtField("timestamp", System.currentTimeMillis() + "");
-        RemotingCommand response = adminBrokerProcessor.processRequest(handlerContext, request);
-        assertThat(response.getCode()).isEqualTo(ResponseCode.SUCCESS);
-    }
-
-    @Test
-    public void testGetMaxOffset() throws Exception {
-        messageStore = mock(MessageStore.class);
-        when(messageStore.getMaxOffsetInQueue(anyString(), anyInt())).thenReturn(Long.MIN_VALUE);
-        when(brokerController.getMessageStore()).thenReturn(messageStore);
-        GetMaxOffsetRequestHeader getMaxOffsetRequestHeader = new GetMaxOffsetRequestHeader();
-        RemotingCommand request = RemotingCommand.createRequestCommand(RequestCode.GET_MAX_OFFSET, getMaxOffsetRequestHeader);
-        request.addExtField("topic", "topic");
-        request.addExtField("queueId", "0");
-        RemotingCommand response = adminBrokerProcessor.processRequest(handlerContext, request);
-        assertThat(response.getCode()).isEqualTo(ResponseCode.SUCCESS);
-    }
-
-    @Test
-    public void testGetMinOffset() throws Exception {
-        messageStore = mock(MessageStore.class);
-        when(messageStore.getMinOffsetInQueue(anyString(), anyInt())).thenReturn(Long.MIN_VALUE);
-        when(brokerController.getMessageStore()).thenReturn(messageStore);
-        GetMinOffsetRequestHeader getMinOffsetRequestHeader = new GetMinOffsetRequestHeader();
-        RemotingCommand request = RemotingCommand.createRequestCommand(RequestCode.GET_MIN_OFFSET, getMinOffsetRequestHeader);
-        request.addExtField("topic", "topic");
-        request.addExtField("queueId", "0");
-        RemotingCommand response = adminBrokerProcessor.processRequest(handlerContext, request);
-        assertThat(response.getCode()).isEqualTo(ResponseCode.SUCCESS);
-    }
-
-    @Test
-    public void testGetEarliestMsgStoretime() throws Exception {
-        messageStore = mock(MessageStore.class);
-        when(brokerController.getMessageStore()).thenReturn(messageStore);
-        GetEarliestMsgStoretimeRequestHeader getEarliestMsgStoretimeRequestHeader = new GetEarliestMsgStoretimeRequestHeader();
-        RemotingCommand request = RemotingCommand.createRequestCommand(RequestCode.GET_EARLIEST_MSG_STORETIME, getEarliestMsgStoretimeRequestHeader);
-        request.addExtField("topic", "topic");
-        request.addExtField("queueId", "0");
-        RemotingCommand response = adminBrokerProcessor.processRequest(handlerContext, request);
-        assertThat(response.getCode()).isEqualTo(ResponseCode.SUCCESS);
-    }
-
-    @Test
-    public void testGetBrokerRuntimeInfo() throws Exception {
-        brokerStats = mock(BrokerStats.class);
-        when(brokerController.getBrokerStats()).thenReturn(brokerStats);
-        when(brokerStats.getMsgPutTotalYesterdayMorning()).thenReturn(Long.MIN_VALUE);
-        when(brokerStats.getMsgPutTotalTodayMorning()).thenReturn(Long.MIN_VALUE);
-        when(brokerStats.getMsgPutTotalTodayNow()).thenReturn(Long.MIN_VALUE);
-        when(brokerStats.getMsgGetTotalTodayMorning()).thenReturn(Long.MIN_VALUE);
-        when(brokerStats.getMsgGetTotalTodayNow()).thenReturn(Long.MIN_VALUE);
-        RemotingCommand request = RemotingCommand.createRequestCommand(RequestCode.GET_BROKER_RUNTIME_INFO, null);
-        RemotingCommand response = adminBrokerProcessor.processRequest(handlerContext, request);
-        assertThat(response.getCode()).isEqualTo(ResponseCode.SUCCESS);
-    }
-
-    @Test
-    public void testLockBatchMQ() throws Exception {
-        RemotingCommand request = RemotingCommand.createRequestCommand(RequestCode.LOCK_BATCH_MQ, null);
-        LockBatchRequestBody lockBatchRequestBody = new LockBatchRequestBody();
-        lockBatchRequestBody.setClientId("1111");
-        lockBatchRequestBody.setConsumerGroup("group");
-        request.setBody(JSON.toJSON(lockBatchRequestBody).toString().getBytes());
-        RemotingCommand response = adminBrokerProcessor.processRequest(handlerContext, request);
-        assertThat(response.getCode()).isEqualTo(ResponseCode.SUCCESS);
-    }
-
-    @Test
-    public void testUnlockBatchMQ() throws Exception {
-        RemotingCommand request = RemotingCommand.createRequestCommand(RequestCode.UNLOCK_BATCH_MQ, null);
-        UnlockBatchRequestBody unlockBatchRequestBody = new UnlockBatchRequestBody();
-        unlockBatchRequestBody.setClientId("11111");
-        unlockBatchRequestBody.setConsumerGroup("group");
-        request.setBody(JSON.toJSON(unlockBatchRequestBody).toString().getBytes());
-        RemotingCommand response = adminBrokerProcessor.processRequest(handlerContext, request);
-        assertThat(response.getCode()).isEqualTo(ResponseCode.SUCCESS);
-    }
-
-    @Test
-    public void testUpdateAndCreateSubscriptionGroup() throws RemotingCommandException {
-        RemotingCommand request = RemotingCommand.createRequestCommand(RequestCode.UPDATE_AND_CREATE_SUBSCRIPTIONGROUP, null);
-        SubscriptionGroupConfig subscriptionGroupConfig = new SubscriptionGroupConfig();
-        subscriptionGroupConfig.setBrokerId(1);
-        subscriptionGroupConfig.setGroupName("groupId");
-        subscriptionGroupConfig.setConsumeEnable(Boolean.TRUE);
-        subscriptionGroupConfig.setConsumeBroadcastEnable(Boolean.TRUE);
-        subscriptionGroupConfig.setRetryMaxTimes(111);
-        subscriptionGroupConfig.setConsumeFromMinEnable(Boolean.TRUE);
-        request.setBody(JSON.toJSON(subscriptionGroupConfig).toString().getBytes());
-        RemotingCommand response = adminBrokerProcessor.processRequest(handlerContext, request);
-        assertThat(response.getCode()).isEqualTo(ResponseCode.SUCCESS);
-    }
-
-    @Test
-    public void testGetAllSubscriptionGroup() throws RemotingCommandException {
-        RemotingCommand request = RemotingCommand.createRequestCommand(RequestCode.GET_ALL_SUBSCRIPTIONGROUP_CONFIG, null);
-        RemotingCommand response = adminBrokerProcessor.processRequest(handlerContext, request);
-        assertThat(response.getCode()).isEqualTo(ResponseCode.SUCCESS);
-    }
-
-    @Test
-    public void testDeleteSubscriptionGroup() throws RemotingCommandException {
-        RemotingCommand request = RemotingCommand.createRequestCommand(RequestCode.DELETE_SUBSCRIPTIONGROUP, null);
-        request.addExtField("groupName", "GID-Group-Name");
-        request.addExtField("removeOffset", "true");
-        RemotingCommand response = adminBrokerProcessor.processRequest(handlerContext, request);
-        assertThat(response.getCode()).isEqualTo(ResponseCode.SUCCESS);
-    }
-
-    @Test
-    public void testGetTopicStatsInfo() throws RemotingCommandException {
-        RemotingCommand request = RemotingCommand.createRequestCommand(RequestCode.GET_TOPIC_STATS_INFO, null);
-        request.addExtField("topic", "topicTest");
-        RemotingCommand response = adminBrokerProcessor.processRequest(handlerContext, request);
-        assertThat(response.getCode()).isEqualTo(ResponseCode.TOPIC_NOT_EXIST);
-        topicConfigManager = mock(TopicConfigManager.class);
-        when(brokerController.getTopicConfigManager()).thenReturn(topicConfigManager);
-        TopicConfig topicConfig = new TopicConfig();
-        topicConfig.setTopicName("topicTest");
-        when(topicConfigManager.selectTopicConfig(anyString())).thenReturn(topicConfig);
-        RemotingCommand responseSuccess = adminBrokerProcessor.processRequest(handlerContext, request);
-        assertThat(responseSuccess.getCode()).isEqualTo(ResponseCode.SUCCESS);
-    }
-
-    @Test
-    public void testGetConsumerConnectionList() throws RemotingCommandException {
-        RemotingCommand request = RemotingCommand.createRequestCommand(RequestCode.GET_CONSUMER_CONNECTION_LIST, null);
-        request.addExtField("consumerGroup", "GID-group-test");
-        consumerManager = mock(ConsumerManager.class);
-        when(brokerController.getConsumerManager()).thenReturn(consumerManager);
-        ConsumerGroupInfo consumerGroupInfo = new ConsumerGroupInfo("GID-group-test", ConsumeType.CONSUME_ACTIVELY, MessageModel.CLUSTERING, ConsumeFromWhere.CONSUME_FROM_FIRST_OFFSET);
-        when(consumerManager.getConsumerGroupInfo(anyString())).thenReturn(consumerGroupInfo);
-        RemotingCommand response = adminBrokerProcessor.processRequest(handlerContext, request);
-        assertThat(response.getCode()).isEqualTo(ResponseCode.SUCCESS);
-    }
-
-    @Test
-    public void testGetProducerConnectionList() throws RemotingCommandException {
-        RemotingCommand request = RemotingCommand.createRequestCommand(RequestCode.GET_PRODUCER_CONNECTION_LIST, null);
-        request.addExtField("producerGroup", "ProducerGroupId");
-        RemotingCommand response = adminBrokerProcessor.processRequest(handlerContext, request);
-        assertThat(response.getCode()).isEqualTo(ResponseCode.SYSTEM_ERROR);
-    }
-
-    @Test
-    public void testGetConsumeStats() throws RemotingCommandException {
-        RemotingCommand request = RemotingCommand.createRequestCommand(RequestCode.GET_CONSUME_STATS, null);
-        request.addExtField("topic", "topicTest");
-        request.addExtField("consumerGroup", "GID-test");
-        RemotingCommand response = adminBrokerProcessor.processRequest(handlerContext, request);
-        assertThat(response.getCode()).isEqualTo(ResponseCode.SUCCESS);
-    }
-
-    @Test
-    public void testGetAllConsumerOffset() throws RemotingCommandException {
-        consumerOffsetManager = mock(ConsumerOffsetManager.class);
-        when(brokerController.getConsumerOffsetManager()).thenReturn(consumerOffsetManager);
-        ConsumerOffsetManager consumerOffset = new ConsumerOffsetManager();
-        when(consumerOffsetManager.encode()).thenReturn(JSON.toJSONString(consumerOffset, false));
-        RemotingCommand request = RemotingCommand.createRequestCommand(RequestCode.GET_ALL_CONSUMER_OFFSET, null);
-        RemotingCommand response = adminBrokerProcessor.processRequest(handlerContext, request);
-        assertThat(response.getCode()).isEqualTo(ResponseCode.SUCCESS);
-    }
-
-    @Test
-    public void testGetAllDelayOffset() throws Exception {
-        defaultMessageStore = mock(DefaultMessageStore.class);
-        scheduleMessageService = mock(ScheduleMessageService.class);
-        when(brokerController.getMessageStore()).thenReturn(defaultMessageStore);
-        when(defaultMessageStore.getScheduleMessageService()).thenReturn(scheduleMessageService);
-        when(scheduleMessageService.encode()).thenReturn("content");
-        RemotingCommand request = RemotingCommand.createRequestCommand(RequestCode.GET_ALL_DELAY_OFFSET, null);
-        RemotingCommand response = adminBrokerProcessor.processRequest(handlerContext, request);
-        assertThat(response.getCode()).isEqualTo(ResponseCode.SUCCESS);
-    }
->>>>>>> 13933297
 
     private RemotingCommand buildCreateTopicRequest(String topic) {
         CreateTopicRequestHeader requestHeader = new CreateTopicRequestHeader();
